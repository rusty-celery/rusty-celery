--- conflicted
+++ resolved
@@ -7,15 +7,13 @@
 
 ## Unreleased
 
-<<<<<<< HEAD
 ### Changed
 
 - Store a reference to the Celery app in Request.
-=======
+
 ### Fixed
 
 - Fixed compilation issue on Windows.
->>>>>>> 03a5351e
 
 ## [v0.5.1](https://github.com/rusty-celery/rusty-celery/releases/tag/v0.5.1) - 2023-02-16
 

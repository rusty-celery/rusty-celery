--- conflicted
+++ resolved
@@ -33,12 +33,9 @@
 - Renamed `DummyBackend` to `LocalSchedulerBackend`.
 - Switched to [`thiserror`](https://github.com/dtolnay/thiserror) for the error module instead of the deprecated `failure` crate.
 
-<<<<<<< HEAD
-=======
 ### Fixed
 
 - Fixed bug where `hard_time_limit` was ignored by worker if only specified at the app or task level.
->>>>>>> 907cae76
 
 ## v0.4.0-rc2 - 2020-08-27
 

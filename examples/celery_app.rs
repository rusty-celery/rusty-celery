#![allow(non_upper_case_globals)]

use anyhow::Result;
use async_trait::async_trait;
use celery::prelude::*;
use env_logger::Env;
use structopt::StructOpt;
use tokio::time::{self, Duration};

// This generates the task struct and impl with the name set to the function name "add"
#[celery::task]
fn add(x: i32, y: i32) -> TaskResult<i32> {
    Ok(x + y)
}

// Demonstrates a task that raises an error, and also how to customize task options.
// In this case we override the default `max_retries`.
#[celery::task(max_retries = 3)]
async fn buggy_task() -> TaskResult<()> {
    let data = tokio::fs::read("this-file-doesn't-exist")
        .await
        .with_unexpected_err(|| {
            "This error is part of the example, it is used to showcase error handling"
        })?;
    println!("Read {} bytes", data.len());
    Ok(())
}

// Demonstrates a long running IO-bound task. By increasing the prefetch count, an arbitrary
// number of these number can execute concurrently.
#[celery::task(max_retries = 2)]
async fn long_running_task(secs: Option<u64>) {
    let secs = secs.unwrap_or(10);
    time::delay_for(Duration::from_secs(secs)).await;
}

// Demonstrates a task that is bound to the task instance, i.e. runs as an instance method.
#[celery::task(bind = true)]
fn bound_task(task: &Self) {
    // Print some info about the request for debugging.
    println!("{:?}", task.request.origin);
    println!("{:?}", task.request.hostname);
}

#[derive(Debug, StructOpt)]
#[structopt(
    name = "celery_app",
    about = "Run a Rust Celery producer or consumer.",
    setting = structopt::clap::AppSettings::ColoredHelp,
)]
enum CeleryOpt {
    Consume,
    Produce {
        #[structopt(possible_values = &["add", "buggy_task", "bound_task", "long_running_task"])]
        tasks: Vec<String>,
    },
}

#[tokio::main]
<<<<<<< HEAD
async fn main() -> Result<(), ExitFailure> {
=======
async fn main() -> Result<()> {
    env_logger::from_env(Env::default().default_filter_or("info")).init();
>>>>>>> 00d0903d
    let opt = CeleryOpt::from_args();
    let my_app = celery::app!(
        // broker = AMQP { std::env::var("AMQP_ADDR").unwrap_or_else(|_| "amqp://127.0.0.1:5672/my_vhost".into()) },
        broker = REDIS { "redis://127.0.0.1:6379" },
        tasks = [
            add,
            buggy_task,
            long_running_task,
            bound_task,
        ],
        // This just shows how we can route certain tasks to certain queues based
        // on glob matching.
        task_routes = [
            "buggy_task" => "buggy-queue",
            "*" => "celery",
        ],
        prefetch_count = 2,
        heartbeat = Some(10),
    );

    match opt {
        CeleryOpt::Consume => {
            my_app.display_pretty().await;
            my_app.consume_from(&["celery", "buggy-queue"]).await?;
        }
        CeleryOpt::Produce { tasks } => {
            if tasks.is_empty() {
                // Basic task sending.
                my_app.send_task(add::new(1, 2)).await?;
                my_app.send_task(bound_task::new()).await?;

                // Sending a task with additional options like `countdown`.
                my_app.send_task(add::new(1, 3).with_countdown(3)).await?;

                // Send the buggy task that will fail and be retried a few times.
                my_app.send_task(buggy_task::new()).await?;

                // Send the long running task that will fail with a timeout error.
                my_app
                    .send_task(long_running_task::new(Some(3)).with_time_limit(2))
                    .await?;
            } else {
                for task in tasks {
                    match task.as_str() {
                        "add" => my_app.send_task(add::new(1, 2)).await?,
                        "bound_task" => my_app.send_task(bound_task::new()).await?,
                        "buggy_task" => my_app.send_task(buggy_task::new()).await?,
                        "long_running_task" => {
                            my_app.send_task(long_running_task::new(Some(3))).await?
                        }
                        _ => panic!("unknown task"),
                    };
                }
            }
        }
    };

    my_app.close().await?;
    Ok(())
}<|MERGE_RESOLUTION|>--- conflicted
+++ resolved
@@ -57,12 +57,9 @@
 }
 
 #[tokio::main]
-<<<<<<< HEAD
-async fn main() -> Result<(), ExitFailure> {
-=======
+
 async fn main() -> Result<()> {
     env_logger::from_env(Env::default().default_filter_or("info")).init();
->>>>>>> 00d0903d
     let opt = CeleryOpt::from_args();
     let my_app = celery::app!(
         // broker = AMQP { std::env::var("AMQP_ADDR").unwrap_or_else(|_| "amqp://127.0.0.1:5672/my_vhost".into()) },

//! The broker is an integral part of a `Celery` app. It provides the transport for messages that
//! encode tasks.

use async_trait::async_trait;
use chrono::{DateTime, Utc};
use futures::Stream;
use log::error;
use tokio::time::{self, Duration};

use crate::error::{BrokerError, CeleryError};
use crate::{
    protocol::{Message, TryDeserializeMessage},
    routing::Rule,
};

mod amqp;
mod redis;
pub use amqp::{AMQPBroker, AMQPBrokerBuilder};
<<<<<<< HEAD
pub use self::redis::{RedisBroker, RedisBrokerBuilder};
=======
#[cfg(test)]
pub mod mock;
>>>>>>> 00d0903d

/// A message `Broker` is used as the transport for producing or consuming tasks.
#[async_trait]
pub trait Broker: Send + Sync + Sized {
    /// The builder type used to create the broker with a custom configuration.
    type Builder: BrokerBuilder<Broker = Self>;

    /// The type representing a successful delivery.
    type Delivery: TryDeserializeMessage + Send + Sync + Clone + std::fmt::Debug;

    /// The error type of an unsuccessful delivery.
    type DeliveryError: std::fmt::Display + Send + Sync;

    /// The stream type that the `Celery` app will consume deliveries from.
    type DeliveryStream: Stream<Item = Result<Self::Delivery, Self::DeliveryError>>;

    /// Returns a builder for creating a broker with a custom configuration.
    fn builder(broker_url: &str) -> Self::Builder {
        Self::Builder::new(broker_url)
    }

    /// Return a string representation of the broker URL with any sensitive information
    /// redacted.
    fn safe_url(&self) -> String;

    /// Consume messages from a queue.
    ///
    /// If the connection is successful, this should return a future stream of `Result`s where an `Ok`
    /// value is a [`Self::Delivery`](trait.Broker.html#associatedtype.Delivery)
    /// type that can be coerced into a [`Message`](protocol/struct.Message.html)
    /// and an `Err` value is a
    /// [`Self::DeliveryError`](trait.Broker.html#associatedtype.DeliveryError) type.
    async fn consume<E: Fn(BrokerError) + Send + Sync + 'static>(
        &self,
        queue: &str,
        error_handler: Box<E>,
    ) -> Result<Self::DeliveryStream, BrokerError>;

    /// Acknowledge a [`Delivery`](trait.Broker.html#associatedtype.Delivery) for deletion.
    async fn ack(&self, delivery: &Self::Delivery) -> Result<(), BrokerError>;

    /// Retry a delivery.
    async fn retry(
        &self,
        delivery: &Self::Delivery,
        eta: Option<DateTime<Utc>>,
    ) -> Result<(), BrokerError>;

    /// Send a [`Message`](protocol/struct.Message.html) into a queue.
    async fn send(&self, message: &Message, queue: &str) -> Result<(), BrokerError>;

    /// Increase the `prefetch_count`. This has to be done when a task with a future
    /// ETA is consumed.
    async fn increase_prefetch_count(&self) -> Result<(), BrokerError>;

    /// Decrease the `prefetch_count`. This has to be done after a task with a future
    /// ETA is executed.
    async fn decrease_prefetch_count(&self) -> Result<(), BrokerError>;

    /// Clone all channels and connection.
    async fn close(&self) -> Result<(), BrokerError>;

    /// Try reconnecting in the event of some sort of connection error.
    async fn reconnect(&self, connection_timeout: u32) -> Result<(), BrokerError>;
}

/// A `BrokerBuilder` is used to create a type of broker with a custom configuration.
#[async_trait]
pub trait BrokerBuilder {
    type Broker: Broker;

    /// Create a new `BrokerBuilder`.
    fn new(broker_url: &str) -> Self;

    /// Set the prefetch count.
    fn prefetch_count(self, prefetch_count: u16) -> Self;

    /// Declare a queue.
    fn declare_queue(self, name: &str) -> Self;

    /// Set the heartbeat.
    fn heartbeat(self, heartbeat: Option<u16>) -> Self;

    /// Construct the `Broker` with the given configuration.
    async fn build(&self, connection_timeout: u32) -> Result<Self::Broker, BrokerError>;
}

// TODO: this function consumes the broker_builder, which results in a not so ergonomic API.
// Can it be improved?
/// A utility function to configure the task routes on a broker builder.
pub(crate) fn configure_task_routes<Bb: BrokerBuilder>(
    mut broker_builder: Bb,
    task_routes: &[(String, String)],
) -> Result<(Bb, Vec<Rule>), CeleryError> {
    let mut rules: Vec<Rule> = Vec::with_capacity(task_routes.len());
    for (pattern, queue) in task_routes {
        let rule = Rule::new(&pattern, &queue)?;
        rules.push(rule);
        // Ensure all other queues mentioned in task_routes are declared to the broker.
        broker_builder = broker_builder.declare_queue(&queue);
    }

    Ok((broker_builder, rules))
}

/// A utility function that can be used to build a broker
/// and initialize the connection.
pub(crate) async fn build_and_connect<Bb: BrokerBuilder>(
    broker_builder: Bb,
    connection_timeout: u32,
    connection_max_retries: u32,
    connection_retry_delay: u32,
) -> Result<Bb::Broker, BrokerError> {
    let mut broker: Option<Bb::Broker> = None;

    for _ in 0..connection_max_retries {
        match broker_builder.build(connection_timeout).await {
            Err(err) => {
                if err.is_connection_error() {
                    error!("{}", err);
                    error!(
                        "Failed to establish connection with broker, trying again in {}s...",
                        connection_retry_delay
                    );
                    time::delay_for(Duration::from_secs(connection_retry_delay as u64)).await;
                    continue;
                }
                return Err(err);
            }
            Ok(b) => {
                broker = Some(b);
                break;
            }
        };
    }

    Ok(broker.ok_or_else(|| {
        error!("Failed to establish connection with broker");
        BrokerError::NotConnected
    })?)
}<|MERGE_RESOLUTION|>--- conflicted
+++ resolved
@@ -16,12 +16,12 @@
 mod amqp;
 mod redis;
 pub use amqp::{AMQPBroker, AMQPBrokerBuilder};
-<<<<<<< HEAD
+
 pub use self::redis::{RedisBroker, RedisBrokerBuilder};
-=======
+
 #[cfg(test)]
 pub mod mock;
->>>>>>> 00d0903d
+
 
 /// A message `Broker` is used as the transport for producing or consuming tasks.
 #[async_trait]

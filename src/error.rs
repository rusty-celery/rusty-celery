//! All error types used throughout the library.

use chrono::{DateTime, Utc};
use serde::{Deserialize, Serialize};
use thiserror::Error;
use serde::{Deserialize, Serialize};

/// Errors that can occur while creating or using a `Celery` app.
#[derive(Error, Debug)]
pub enum CeleryError {
    /// Raised when `Celery::consume_from` is given an empty array of queues.
    #[error("at least one queue required to consume from")]
    NoQueueToConsume,

    /// Forced shutdown.
    #[error("forced shutdown")]
    ForcedShutdown,

    /// Any other broker-level error that could happen when initializing or with an open
    /// connection.
    #[error("broker error")]
    BrokerError(#[from] BrokerError),

    /// Any other IO error that could occur.
    #[error("IO error")]
    IoError(#[from] std::io::Error),

    /// A protocol error.
    #[error("protocol error")]
    ProtocolError(#[from] ProtocolError),

    /// There is already a task registered to this name.
    #[error("there is already a task registered as '{0}'")]
    TaskRegistrationError(String),

    #[error("received unregistered task {0}")]
    UnregisteredTaskError(String),

    /// Raised when failed to store state or result to backend.
    #[error("backend_error")]
    Backend(#[from] BackendError),
}

/// Errors that can occur while creating or using a `Beat` app.
#[derive(Error, Debug)]
pub enum BeatError {
    /// Any broker-level error.
    #[error("broker error")]
    BrokerError(#[from] BrokerError),

    /// A protocol error.
    #[error("protocol error")]
    ProtocolError(#[from] ProtocolError),

    /// An error with a task schedule.
    #[error("task schedule error")]
    ScheduleError(#[from] ScheduleError),
}

/// Errors that are related to task schedules.
#[derive(Error, Debug)]
pub enum ScheduleError {
    /// Error that can occur while creating a cron schedule.
    #[error("invalid cron schedule: {0}")]
    CronScheduleError(String),
}

/// Errors that can occur at the task level.
<<<<<<< HEAD
#[derive(Error, Debug, Serialize, Deserialize, Clone)]
=======
#[derive(Error, Debug, Serialize, Deserialize)]
>>>>>>> fa043eb6
pub enum TaskError {
    /// An error that is expected to happen every once in a while.
    ///
    /// These errors will only be logged at the `WARN` level and will always trigger a task
    /// retry unless [`max_retries`](../task/struct.TaskOptions.html#structfield.max_retries)
    /// is set to 0 (or max retries is exceeded).
    ///
    /// A typical example is a task that makes an HTTP request to an external service.
    /// If that service is temporarily unavailable the task should raise an `ExpectedError`.
    ///
    /// Tasks are always retried with capped exponential backoff.
    #[error("task raised expected error: {0}")]
    ExpectedError(String),

    /// Should be used when a task encounters an error that is unexpected.
    ///
    /// These errors will always be logged at the `ERROR` level. The retry behavior
    /// when this error is encountered is determined by the
    /// [`TaskOptions::retry_for_unexpected`](../task/struct.TaskOptions.html#structfield.retry_for_unexpected)
    /// setting.
    #[error("task raised unexpected error: {0}")]
    UnexpectedError(String),

    /// Raised when a task runs over its time limit specified by the
    /// [`TaskOptions::time_limit`](../task/struct.TaskOptions.html#structfield.time_limit) setting.
    ///
    /// These errors are logged at the `ERROR` level but are otherwise treated like
    /// `ExpectedError`s in that they will trigger a retry when `max_retries` is anything but 0.
    ///
    /// Typically a task implementation doesn't need to return these errors directly
    /// because they will be raised automatically when the task runs over it's `time_limit`,
    /// provided the task yields control at some point (like with non-blocking IO).
    #[error("task timed out")]
    TimeoutError,

    /// A task can return this error variant to manually trigger a retry.
    ///
    /// This error variant should generally not be used directly. Instead, you should
    /// call the `Task::retry_with_countdown` or `Task::retry_with_eta` trait methods
    /// to manually trigger a retry from within a task.
    #[error("task retry triggered")]
    Retry(Option<DateTime<Utc>>),
}

/// Errors that can occur while tracing a task.
#[derive(Error, Debug)]
pub(crate) enum TraceError {
    /// Raised when a task throws an error while executing.
    #[error("task failed")]
    TaskError(TaskError),

    /// Raised when an expired task is received.
    #[error("task expired")]
    ExpirationError,

    /// Raised when a task should be retried.
    #[error("retrying task")]
    Retry(Option<DateTime<Utc>>),

    /// Raised when failed to store state or result to backend.
    #[error("backend_error")]
    Backend(#[from] BackendError),
}

/// Errors that can occur at the broker level.
#[derive(Error, Debug)]
pub enum BrokerError {
    /// Raised when a broker URL can't be parsed.
    #[error("invalid broker URL '{0}'")]
    InvalidBrokerUrl(String),

    /// The queue you're attempting to use has not been defined.
    #[error("unknown queue '{0}'")]
    UnknownQueue(String),

    /// Broker is disconnected.
    #[error("broker not connected")]
    NotConnected,

    /// Any IO error that could occur.
    #[error("IO error \"{0}\"")]
    IoError(#[from] std::io::Error),

    /// Deserialize error
    #[error("Deserialize error \"{0}\"")]
    DeserializeError(#[from] serde_json::Error),

    /// Routing pattern error
    #[error("Routing pattern error \"{0}\"")]
    BadRoutingPattern(#[from] BadRoutingPattern),

    /// Protocol error
    #[error("Protocol error \"{0}\"")]
    ProtocolError(#[from] ProtocolError),

    /// Any other AMQP error that could happen.
    #[error("AMQP error \"{0}\"")]
    AMQPError(#[from] lapin::Error),

    /// Any other Redis error that could happen.
    #[error("Redis error \"{0}\"")]
    RedisError(#[from] redis::RedisError),
}

impl BrokerError {
    pub fn is_connection_error(&self) -> bool {
        match self {
            BrokerError::IoError(_) | BrokerError::NotConnected => true,
            BrokerError::AMQPError(err) => matches!(
                err,
                lapin::Error::ProtocolError(_)
                    | lapin::Error::InvalidConnectionState(_)
                    | lapin::Error::InvalidChannelState(_)
            ),
            BrokerError::RedisError(err) => {
                err.is_connection_dropped() || err.is_connection_refusal()
            }
            _ => false,
        }
    }
}

/// Errors that can occur at the result backend level.
#[derive(Error, Debug)]
pub enum BackendError {
    /// Raised when a broker URL can't be parsed.
    #[error("Invalid backend URL '{0}'")]
    InvalidBackendUrl(String),

    /// Backend is disconnected.
    #[error("Backend not connected")]
    NotConnected,

    /// Any IO error that could occur.
    #[error("IO error \"{0}\"")]
    IoError(#[from] std::io::Error),

    /// Deserilize error
    #[error("Deserialize error \"{0}\"")]
    DeserializeError(#[from] serde_json::Error),

    /// Any other Redis error that could happen.
    #[error("Redis error \"{0}\"")]
    RedisError(#[from] redis::RedisError),

    /// Document not found error.
    #[error("Document with id '{0}' not found")]
    DocumentNotFound(String),

    #[cfg(feature = "backend_mongo")]
    /// Any other MongoDb error that could happen.
    #[error("MongoDb error \"{0}\"")]
    MongoDbError(#[from] mongodb::error::Error),

    /// Backend is not set.
    #[error("Backend not set")]
    NotSet,
}

/// An invalid glob pattern for a routing rule.
#[derive(Error, Debug)]
#[error("invalid glob routing rule")]
pub struct BadRoutingPattern(#[from] globset::Error);

/// Errors that can occur due to messages not conforming to the protocol.
#[derive(Error, Debug)]
pub enum ProtocolError {
    /// Raised when a required message property is missing.
    #[error("missing required property '{0}'")]
    MissingRequiredProperty(String),

    /// Raised when the headers are missing altogether.
    #[error("missing headers")]
    MissingHeaders,

    /// Raised when a required message header is missing.
    #[error("missing required property '{0}'")]
    MissingRequiredHeader(String),

    /// Raised when serializing or de-serializing a message body fails.
    #[error("message body serialization error")]
    BodySerializationError(#[from] ContentTypeError),

    /// Raised when field value is invalid.
    #[error("invalid property '{0}'")]
    InvalidProperty(String),
}

impl From<serde_json::Error> for ProtocolError {
    fn from(err: serde_json::Error) -> Self {
        Self::from(ContentTypeError::from(err))
    }
}

#[cfg(any(test, feature = "extra_content_types"))]
impl From<serde_yaml::Error> for ProtocolError {
    fn from(err: serde_yaml::Error) -> Self {
        Self::from(ContentTypeError::from(err))
    }
}

#[cfg(any(test, feature = "extra_content_types"))]
impl From<serde_pickle::error::Error> for ProtocolError {
    fn from(err: serde_pickle::error::Error) -> Self {
        Self::from(ContentTypeError::from(err))
    }
}

#[cfg(any(test, feature = "extra_content_types"))]
impl From<rmp_serde::decode::Error> for ProtocolError {
    fn from(err: rmp_serde::decode::Error) -> Self {
        Self::from(ContentTypeError::from(err))
    }
}

#[cfg(any(test, feature = "extra_content_types"))]
impl From<rmp_serde::encode::Error> for ProtocolError {
    fn from(err: rmp_serde::encode::Error) -> Self {
        Self::from(ContentTypeError::from(err))
    }
}

#[cfg(any(test, feature = "extra_content_types"))]
impl From<rmpv::ext::Error> for ProtocolError {
    fn from(err: rmpv::ext::Error) -> Self {
        Self::from(ContentTypeError::from(err))
    }
}

#[derive(Error, Debug)]
pub enum ContentTypeError {
    #[error("JSON serialization error")]
    Json(#[from] serde_json::Error),

    #[cfg(any(test, feature = "extra_content_types"))]
    #[error("YAML serialization error")]
    Yaml(#[from] serde_yaml::Error),

    #[cfg(any(test, feature = "extra_content_types"))]
    #[error("Pickle serialization error")]
    Pickle(#[from] serde_pickle::error::Error),

    #[cfg(any(test, feature = "extra_content_types"))]
    #[error("MessagePack decoding error")]
    MsgPackDecode(#[from] rmp_serde::decode::Error),

    #[cfg(any(test, feature = "extra_content_types"))]
    #[error("MessagePack encoding error")]
    MsgPackEncode(#[from] rmp_serde::encode::Error),

    #[cfg(any(test, feature = "extra_content_types"))]
    #[error("MessagePack value error")]
    MsgPackValue(#[from] rmpv::ext::Error),

    #[error("Unknown content type error")]
    Unknown,
}<|MERGE_RESOLUTION|>--- conflicted
+++ resolved
@@ -65,12 +65,7 @@
     CronScheduleError(String),
 }
 
-/// Errors that can occur at the task level.
-<<<<<<< HEAD
 #[derive(Error, Debug, Serialize, Deserialize, Clone)]
-=======
-#[derive(Error, Debug, Serialize, Deserialize)]
->>>>>>> fa043eb6
 pub enum TaskError {
     /// An error that is expected to happen every once in a while.
     ///

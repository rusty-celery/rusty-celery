//! All error types used throughout the library.

use chrono::{DateTime, Utc};
use thiserror::Error;

/// Errors that can occur while creating or using a `Celery` app.
#[derive(Error, Debug)]
pub enum CeleryError {
    /// Raised when `Celery::consume_from` is given an empty array of queues.
    #[error("at least one queue required to consume from")]
    NoQueueToConsume,

    /// Forced shutdown.
    #[error("forced shutdown")]
    ForcedShutdown,

    /// Any other broker-level error that could happen when initializing or with an open
    /// connection.
    #[error("broker error")]
    BrokerError(#[from] BrokerError),

    /// Any other IO error that could occur.
    #[error("IO error")]
    IoError(#[from] std::io::Error),

    /// A protocol error.
    #[error("protocol error")]
    ProtocolError(#[from] ProtocolError),

    /// An invalid glob pattern for a routing rule.
    #[error("invalid glob routing rule")]
    BadRoutingPattern(#[from] globset::Error),

    /// There is already a task registerd to this name.
    #[error("there is already a task registered as '{0}'")]
    TaskRegistrationError(String),

    #[error("received unregistered task {0}")]
    UnregisteredTaskError(String),
}

/// Errors that can occur while creating or using a `Beat` app.
#[derive(Error, Debug)]
pub enum BeatError {
    /// Any broker-level error.
    #[error("broker error")]
    BrokerError(#[from] BrokerError),

    /// A protocol error.
    #[error("protocol error")]
    ProtocolError(#[from] ProtocolError),
}

/// Errors that can occur at the task level.
#[derive(Error, Debug)]
pub enum TaskError {
    /// An error that is expected to happen every once in a while.
    ///
    /// These errors will only be logged at the `WARN` level and will always trigger a task
    /// retry unless [`max_retries`](../task/struct.TaskOptions.html#structfield.max_retries)
    /// is set to 0 (or max retries is exceeded).
    ///
    /// A typical example is a task that makes an HTTP request to an external service.
    /// If that service is temporarily unavailable the task should raise an `ExpectedError`.
    ///
    /// Tasks are always retried with capped exponential backoff.
    #[error("task raised expected error: {0}")]
    ExpectedError(String),

    /// Should be used when a task encounters an error that is unexpected.
    ///
    /// These errors will always be logged at the `ERROR` level. The retry behavior
    /// when this error is encountered is determined by the
    /// [`TaskOptions::retry_for_unexpected`](../task/struct.TaskOptions.html#structfield.retry_for_unexpected)
    /// setting.
    #[error("task raised unexpected error: {0}")]
    UnexpectedError(String),

    /// Raised when a task runs over its time limit specified by the
    /// [`TaskOptions::time_limit`](../task/struct.TaskOptions.html#structfield.time_limit) setting.
    ///
    /// These errors are logged at the `ERROR` level but are otherwise treated like
    /// `ExpectedError`s in that they will trigger a retry when `max_retries` is anything but 0.
    ///
    /// Typically a task implementation doesn't need to return these errors directly
    /// because they will be raised automatically when the task runs over it's `time_limit`,
    /// provided the task yields control at some point (like with non-blocking IO).
    #[error("task timed out")]
    TimeoutError,

    /// A task can return this error variant to manually trigger a retry.
    ///
    /// This error variant should generally not be used directly. Instead, you should
    /// call the `Task::retry_with_countdown` or `Task::retry_with_eta` trait methods
    /// to manually trigger a retry from within a task.
    #[error("task retry triggered")]
    Retry(Option<DateTime<Utc>>),
}

/// Errors that can occur while tracing a task.
#[derive(Error, Debug)]
pub(crate) enum TraceError {
    /// Raised when a task throws an error while executing.
    #[error("task failed")]
    TaskError(TaskError),

    /// Raised when an expired task is received.
    #[error("task expired")]
    ExpirationError,

    /// Raised when a task should be retried.
    #[error("retrying task")]
    Retry(Option<DateTime<Utc>>),
}

/// Errors that can occur at the broker level.
#[derive(Error, Debug)]
pub enum BrokerError {
    /// Raised when a broker URL can't be parsed.
    #[error("invalid broker URL '{0}'")]
    InvalidBrokerUrl(String),

    /// The queue you're attempting to use has not been defined.
    #[error("unknown queue '{0}'")]
    UnknownQueue(String),

    /// Broker is disconnected.
    #[error("broker not connected")]
    NotConnected,

    /// Any IO error that could occur.
    #[error("IO error")]
    IoError(#[from] std::io::Error),

    /// Any other AMQP error that could happen.
    #[error("AMQP error")]
    AMQPError(#[from] lapin::Error),
}

impl BrokerError {
    pub fn is_connection_error(&self) -> bool {
        match self {
            BrokerError::IoError(_) | BrokerError::NotConnected => true,
            BrokerError::AMQPError(err) => match err {
                lapin::Error::ProtocolError(_) => true,
                lapin::Error::InvalidConnectionState(_) => true,
                lapin::Error::InvalidChannelState(_) => true,
                _ => false,
            },
            _ => false,
        }
    }
}

/// Errors that can occur due to messages not conforming to the protocol.
#[derive(Error, Debug)]
pub enum ProtocolError {
    /// Raised when a required message property is missing.
    #[error("missing required property '{0}'")]
    MissingRequiredProperty(String),

    /// Raised when the headers are missing altogether.
    #[error("missing headers")]
    MissingHeaders,

    /// Raised when a required message header is missing.
    #[error("missing required property '{0}'")]
    MissingRequiredHeader(String),

    /// Raised when serializing or de-serializing a message body fails.
<<<<<<< HEAD
    #[error("message body serialization error")]
    BodySerializationError(#[from] ContentTypeError),
}

impl From<serde_json::Error> for ProtocolError {
    fn from(err: serde_json::Error) -> Self {
        Self::from(ContentTypeError::from(err))
    }
}

#[cfg(any(test, feature = "extra_content_types"))]
impl From<serde_yaml::Error> for ProtocolError {
    fn from(err: serde_yaml::Error) -> Self {
        Self::from(ContentTypeError::from(err))
    }
}

#[cfg(any(test, feature = "extra_content_types"))]
impl From<serde_pickle::error::Error> for ProtocolError {
    fn from(err: serde_pickle::error::Error) -> Self {
        Self::from(ContentTypeError::from(err))
    }
}

#[cfg(any(test, feature = "extra_content_types"))]
impl From<rmp_serde::decode::Error> for ProtocolError {
    fn from(err: rmp_serde::decode::Error) -> Self {
        Self::from(ContentTypeError::from(err))
    }
}

#[cfg(any(test, feature = "extra_content_types"))]
impl From<rmp_serde::encode::Error> for ProtocolError {
    fn from(err: rmp_serde::encode::Error) -> Self {
        Self::from(ContentTypeError::from(err))
    }
}

#[cfg(any(test, feature = "extra_content_types"))]
impl From<rmpv::ext::Error> for ProtocolError {
    fn from(err: rmpv::ext::Error) -> Self {
        Self::from(ContentTypeError::from(err))
    }
}

#[derive(Error, Debug)]
pub enum ContentTypeError {
    #[error("JSON serialization error")]
    Json(#[from] serde_json::Error),

    #[cfg(any(test, feature = "extra_content_types"))]
    #[error("YAML serialization error")]
    Yaml(#[from] serde_yaml::Error),

    #[cfg(any(test, feature = "extra_content_types"))]
    #[error("Pickle serialization error")]
    Pickle(#[from] serde_pickle::error::Error),

    #[cfg(any(test, feature = "extra_content_types"))]
    #[error("MessagePack decoding error")]
    MsgPackDecode(#[from] rmp_serde::decode::Error),

    #[cfg(any(test, feature = "extra_content_types"))]
    #[error("MessagePack encoding error")]
    MsgPackEncode(#[from] rmp_serde::encode::Error),

    #[cfg(any(test, feature = "extra_content_types"))]
    #[error("MessagePack value error")]
    MsgPackValue(#[from] rmpv::ext::Error),

    #[error("Unknown content type error")]
    Unknown,
}

/// Extension methods for `Result` types within a task body.
///
/// These methods can be used to convert a `Result<T, E>` to a `Result<T, TaskError>` with the
/// appropriate `TaskError` variant. The trait has a blanket implementation for any error type that implements
/// [`std::error::Error`](https://doc.rust-lang.org/std/error/trait.Error.html).
pub trait TaskResultExt<T, E> {
    /// Convert the error type to a `TaskError::ExpectedError`.
    fn with_expected_err(self, context: &str) -> Result<T, TaskError>;

    /// Convert the error type to a `TaskError::UnexpectedError`.
    fn with_unexpected_err(self, context: &str) -> Result<T, TaskError>;
}

impl<T, E> TaskResultExt<T, E> for Result<T, E>
where
    E: std::error::Error,
{
    fn with_expected_err(self, context: &str) -> Result<T, TaskError> {
        self.map_err(|_failure| TaskError::ExpectedError(context.into()))
    }

    fn with_unexpected_err(self, context: &str) -> Result<T, TaskError> {
        self.map_err(|_failure| TaskError::UnexpectedError(context.into()))
    }
=======
    #[error("serialization error")]
    BodySerializationError(#[from] serde_json::Error),
>>>>>>> 907cae76
}<|MERGE_RESOLUTION|>--- conflicted
+++ resolved
@@ -168,7 +168,6 @@
     MissingRequiredHeader(String),
 
     /// Raised when serializing or de-serializing a message body fails.
-<<<<<<< HEAD
     #[error("message body serialization error")]
     BodySerializationError(#[from] ContentTypeError),
 }
@@ -241,34 +240,4 @@
 
     #[error("Unknown content type error")]
     Unknown,
-}
-
-/// Extension methods for `Result` types within a task body.
-///
-/// These methods can be used to convert a `Result<T, E>` to a `Result<T, TaskError>` with the
-/// appropriate `TaskError` variant. The trait has a blanket implementation for any error type that implements
-/// [`std::error::Error`](https://doc.rust-lang.org/std/error/trait.Error.html).
-pub trait TaskResultExt<T, E> {
-    /// Convert the error type to a `TaskError::ExpectedError`.
-    fn with_expected_err(self, context: &str) -> Result<T, TaskError>;
-
-    /// Convert the error type to a `TaskError::UnexpectedError`.
-    fn with_unexpected_err(self, context: &str) -> Result<T, TaskError>;
-}
-
-impl<T, E> TaskResultExt<T, E> for Result<T, E>
-where
-    E: std::error::Error,
-{
-    fn with_expected_err(self, context: &str) -> Result<T, TaskError> {
-        self.map_err(|_failure| TaskError::ExpectedError(context.into()))
-    }
-
-    fn with_unexpected_err(self, context: &str) -> Result<T, TaskError> {
-        self.map_err(|_failure| TaskError::UnexpectedError(context.into()))
-    }
-=======
-    #[error("serialization error")]
-    BodySerializationError(#[from] serde_json::Error),
->>>>>>> 907cae76
 }
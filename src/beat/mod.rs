--- conflicted
+++ resolved
@@ -25,12 +25,8 @@
 use crate::routing::{self, Rule};
 use crate::{
     error::{BeatError, BrokerError, CeleryError},
-<<<<<<< HEAD
+    protocol::MessageContentType,
     task::{Signature, Task, TaskOptions},
-=======
-    protocol::MessageContentType,
-    task::{Signature, Task},
->>>>>>> 6136b7aa
 };
 use log::{debug, error, info};
 use std::time::SystemTime;
@@ -60,11 +56,7 @@
     broker_connection_retry_delay: u32,
     default_queue: String,
     task_routes: Vec<(String, String)>,
-<<<<<<< HEAD
     task_options: TaskOptions,
-=======
-    content_type: Option<MessageContentType>,
->>>>>>> 6136b7aa
 }
 
 /// Used to create a `Beat` app with a custom configuration.
@@ -94,11 +86,7 @@
                 broker_connection_retry_delay: 5,
                 default_queue: "celery".into(),
                 task_routes: vec![],
-<<<<<<< HEAD
                 task_options: TaskOptions::default(),
-=======
-                content_type: None,
->>>>>>> 6136b7aa
             },
             scheduler_backend: LocalSchedulerBackend::new(),
         }
@@ -127,11 +115,7 @@
                 broker_connection_retry_delay: 5,
                 default_queue: "celery".into(),
                 task_routes: vec![],
-<<<<<<< HEAD
                 task_options: TaskOptions::default(),
-=======
-                content_type: None,
->>>>>>> 6136b7aa
             },
             scheduler_backend,
         }
@@ -182,7 +166,7 @@
 
     /// Set a default content type of the message body serialization.
     pub fn content_type(mut self, content_type: MessageContentType) -> Self {
-        self.config.content_type = Some(content_type);
+        self.config.task_options.content_type = Some(content_type);
         self
     }
 
@@ -217,11 +201,7 @@
             scheduler_backend: self.scheduler_backend,
             task_routes,
             default_queue: self.config.default_queue,
-<<<<<<< HEAD
             task_options: self.config.task_options,
-=======
-            content_type: self.config.content_type,
->>>>>>> 6136b7aa
             broker_connection_timeout: self.config.broker_connection_timeout,
             broker_connection_retry: self.config.broker_connection_retry,
             broker_connection_max_retries: self.config.broker_connection_max_retries,
@@ -241,11 +221,7 @@
     scheduler_backend: Sb,
     task_routes: Vec<Rule>,
     default_queue: String,
-<<<<<<< HEAD
     task_options: TaskOptions,
-=======
-    content_type: Option<MessageContentType>,
->>>>>>> 6136b7aa
 
     broker_connection_timeout: u32,
     broker_connection_retry: bool,
@@ -300,13 +276,6 @@
             None => routing::route(T::NAME, &self.task_routes)
                 .unwrap_or(&self.default_queue)
                 .to_string(),
-        };
-        let signature = if let Some(content_type) = self.content_type {
-            let mut signature = signature;
-            signature.options.content_type = Some(content_type);
-            signature
-        } else {
-            signature
         };
         let message_factory = Box::new(signature);
 

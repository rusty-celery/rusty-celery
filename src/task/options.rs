use crate::protocol::MessageContentType;

/// Configuration options pertaining to a task.
///
/// These are set at either the app level (pertaining to all registered tasks),
/// the task level (pertaining to a specific task), or - in some cases - at
/// the request / signature level (pertaining only to an individual task request).
///
/// The order of precedence is determined by how specific the given configuration option is.
/// That is, options set at the request level have the highest precendence,
/// followed by options set at the task level, and lastly the app level.
///
/// For example, if `time_limit: Some(10)` is set at the app level through the
/// [`task_time_limit` option](../struct.CeleryBuilder.html#method.task_time_limit),
/// then every task will use a time limit of 10 seconds unless some other time limit is specified in the
/// [task definition](attr.task.html#parameters) or in a
/// [task signature](../task/struct.Signature.html#structfield.time_limit) for that task.
#[derive(Copy, Clone, Default)]
pub struct TaskOptions {
    /// Time limit for a task.
    ///
    /// If set to `Some(n)`, the task will be interrupted and fail with a
    /// [`TimeoutError`](error/enum.TaskError.html#variant.TimeoutError)
    /// if it runs longer than `n` seconds.
    ///
    /// This can be set with
    /// - [`task_time_limit`](../struct.CeleryBuilder.html#method.task_time_limit) at the app level,
    /// - [`time_limit`](../attr.task.html#parameters) at the task level, and
    /// - [`with_time_limit`](../task/struct.Signature.html#method.with_time_limit) at the request / signature level.
    ///
    /// If this option is left unspecified, the default behavior will be to enforce no time limit.
    ///
    /// *Note, however, that only non-blocking tasks can be interrupted, so it's important
    /// to use async functions within task implementations whenever they are available.*
    pub time_limit: Option<u32>,

    /// The `time_limit` option is equivalent to the ["soft time
    /// limit"](https://docs.celeryproject.org/en/stable/userguide/workers.html#time-limits)
    /// option when sending tasks to a Python consumer.
    /// If you desire to set a "hard time limit", use this option.
    ///
    /// *Note that this is really only for compatability with Python workers*.
    /// `time_limit` and `hard_time_limit` are treated the same by Rust workers, and if both
    /// are set, the minimum of the two will be used.
    ///
    /// This can be set with
    /// - [`task_hard_time_limit`](../struct.CeleryBuilder.html#method.task_hard_time_limit) at the app level,
    /// - [`hard_time_limit`](../attr.task.html#parameters) at the task level, and
    /// - [`with_hard_time_limit`](../task/struct.Signature.html#method.with_hard_time_limit) at the request / signature level.
    pub hard_time_limit: Option<u32>,

    /// Maximum number of retries for this task.
    ///
    /// This can be set with
    /// - [`task_max_retries`](../struct.CeleryBuilder.html#method.task_max_retries) at the app level, and
    /// - [`max_retries`](../attr.task.html#parameters) at the task level.
    ///
    /// If this option is left unspecified, the default behavior will be to retry tasks indefinitely.
    pub max_retries: Option<u32>,

    /// Minimum retry delay (in seconds).
    ///
    /// This can be set with
    /// - [`task_min_retry_delay`](../struct.CeleryBuilder.html#method.task_min_retry_delay) at the app level, and
    /// - [`min_retry_delay`](../attr.task.html#parameters) at the task level.
    ///
    /// If this option is left unspecified, the default behavior will be to use 0 as the
    /// minimum. In practice this means the first retry will usually be delayed only a couple hundred milliseconds.
    /// The delay for subsequent retries will increase exponentially (with random jitter) before
    /// maxing out at [`max_retry_delay`](#structfield.max_retry_delay).
    pub min_retry_delay: Option<u32>,

    /// Maximum retry delay (in seconds).
    ///
    /// This can be set with
    /// - [`task_max_retry_delay`](../struct.CeleryBuilder.html#method.task_max_retry_delay) at the app level, and
    /// - [`max_retry_delay`](../attr.task.html#parameters) at the task level.
    ///
    /// If this option is left unspecified, the default behavior will be to cap delays at 1 hour
    /// (3600 seconds) with some random jitter.
    pub max_retry_delay: Option<u32>,

    /// Whether or not to retry the task when an [`UnexpectedError`](error/enum.TaskError.html#variant.UnexpectedError)
    /// is returned.
    ///
    /// This can be set with
    /// - [`task_retry_for_unexpected`](../struct.CeleryBuilder.html#method.task_retry_for_unexpected) at the app level, and
    /// - [`retry_for_unexpected`](../attr.task.html#parameters) at the task level.
    ///
    /// If this option is left unspecified, the default behavior will be to retry for these
    /// errors.
    pub retry_for_unexpected: Option<bool>,

    /// Whether messages will be acknowledged after the task has been executed or before.
    ///
    /// If your tasks are
    /// [idempotent](https://docs.celeryproject.org/en/stable/glossary.html#term-idempotent)
    /// then it is recommended that you set this to `true`.
    ///
    /// This can be set with
    /// - [`acks_late`](../struct.CeleryBuilder.html#method.acks_late) at the app level, and
    /// - [`acks_late`](../attr.task.html#parameters) at the task level.
    ///
    /// If this option is left unspecified, the default behavior will be to ack early.
    pub acks_late: Option<bool>,
<<<<<<< HEAD
}

impl TaskOptions {
    pub fn update(&mut self, other: &TaskOptions) {
        self.time_limit = self.time_limit.or_else(|| other.time_limit);
        self.hard_time_limit = self.hard_time_limit.or_else(|| other.hard_time_limit);
        self.max_retries = self.max_retries.or_else(|| other.max_retries);
        self.min_retry_delay = self.min_retry_delay.or_else(|| other.min_retry_delay);
        self.max_retry_delay = self.max_retry_delay.or_else(|| other.max_retry_delay);
        self.retry_for_unexpected = self
            .retry_for_unexpected
            .or_else(|| other.retry_for_unexpected);
        self.acks_late = self.acks_late.or_else(|| other.acks_late);
    }
=======

    /// Which serialization format to use for task messages.
    pub content_type: Option<MessageContentType>,
>>>>>>> 6136b7aa
}<|MERGE_RESOLUTION|>--- conflicted
+++ resolved
@@ -103,7 +103,9 @@
     ///
     /// If this option is left unspecified, the default behavior will be to ack early.
     pub acks_late: Option<bool>,
-<<<<<<< HEAD
+
+    /// Which serialization format to use for task messages.
+    pub content_type: Option<MessageContentType>,
 }
 
 impl TaskOptions {
@@ -117,10 +119,6 @@
             .retry_for_unexpected
             .or_else(|| other.retry_for_unexpected);
         self.acks_late = self.acks_late.or_else(|| other.acks_late);
+        self.content_type = self.content_type.or_else(|| other.content_type);
     }
-=======
-
-    /// Which serialization format to use for task messages.
-    pub content_type: Option<MessageContentType>,
->>>>>>> 6136b7aa
 }
--- conflicted
+++ resolved
@@ -1,9 +1,5 @@
-<<<<<<< HEAD
-use super::Task;
 use crate::protocol::MessageContentType;
-=======
 use super::{Task, TaskOptions};
->>>>>>> 907cae76
 use chrono::{DateTime, Utc};
 
 /// Wraps the parameters and execution options for a single task invocation.
@@ -49,17 +45,10 @@
     pub(crate) expires_in: Option<u32>,
 
     /// A future time at which the task will expire.
-<<<<<<< HEAD
-    pub expires: Option<DateTime<Utc>>,
-
-    /// The desired serialization format for the body content
-    pub content_type: MessageContentType,
-=======
     pub(crate) expires: Option<DateTime<Utc>>,
 
     /// Additional options.
     pub(crate) options: TaskOptions,
->>>>>>> 907cae76
 }
 
 impl<T> Signature<T>
@@ -75,11 +64,7 @@
             eta: None,
             expires_in: None,
             expires: None,
-<<<<<<< HEAD
-            content_type: MessageContentType::Json,
-=======
             options: TaskOptions::default(),
->>>>>>> 907cae76
         }
     }
 
@@ -118,11 +103,12 @@
         self
     }
 
-<<<<<<< HEAD
     /// set the conent type serialization format for the message body
     pub fn with_content_type(mut self, content_type: MessageContentType) -> Self {
-        self.content_type = content_type;
-=======
+        self.options.content_type = content_type;
+        self
+    }
+
     /// Set a time limit (in seconds) for the task.
     pub fn with_time_limit(mut self, time_limit: u32) -> Self {
         self.options.time_limit = Some(time_limit);
@@ -136,7 +122,6 @@
     /// are set, the minimum of the two will be used.
     pub fn with_hard_time_limit(mut self, time_limit: u32) -> Self {
         self.options.hard_time_limit = Some(time_limit);
->>>>>>> 907cae76
         self
     }
 }